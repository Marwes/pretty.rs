use super::mode;
<<<<<<< HEAD
use super::string_utils;
use std::collections::DList;
use std::collections::Deque;
=======
use super::util;
>>>>>>> 242a3316

#[deriving(Clone)]
#[deriving(Show)]
enum DOC {
    Nil,
    Append(Box<Doc>, Box<Doc>),
    Break(uint, uint),
    Group(Box<Doc>),
    Nest(uint, Box<Doc>),
    Newline,
    Text(String),
}

pub type Doc = DOC;

fn fitting(xs:DList<(uint,mode::Mode,Doc)>, left:uint) -> bool {
    let mut tail = xs.clone();
    match tail.pop_front() {
        None => {
            true
        },
        Some((i, mode, ref doc)) => match doc.clone() {
            Nil => {
                fitting(tail, left)
            },
            Append(box x, box y) => {
                let mut prefix = DList::new();
                prefix.push((i, mode, x));
                prefix.push((i, mode, y));
                tail.prepend(prefix);
                fitting(tail, left)
            },
            Nest(j, box x) => {
                let mut prefix = DList::new();
                prefix.push((i + j, mode, x));
                tail.prepend(prefix);
                fitting(tail, left)
            },
            Text(str) => {
                fitting(tail, left - str.len())
            },
            Break(sp, _) => match mode {
                mode::Flat => {
                    fitting(tail, left - sp)
                },
                mode::Break => {
                    true
                },
            },
            Newline => {
                true
            },
            Group(box x) => {
                let mut prefix = DList::new();
                prefix.push((i, mode, x));
                tail.prepend(prefix);
                fitting(tail, left)
            },
        }
    }
}

<<<<<<< HEAD
fn best(w:uint, s:DList<String>, x:Doc) -> DList<String> {
    let mut result = s.clone();

    fn go(w:uint, s:&mut DList<String>, k:uint, xs:&mut DList<(uint,mode::Mode,Doc)>) {
        match xs.pop_front() {
            None => { },
            Some((i, mode, ref doc)) => match doc.clone() {
=======
fn best(w:uint, s:Vec<String>, x:Doc) -> Vec<String> {
    fn go(w:uint, s:Vec<String>, k:uint, xs:Vec<(uint,mode::Mode,Doc)>) -> Vec<String> {
        match xs.as_slice() {
            [] => s,
            [(i, mode, ref doc), rest..] => match doc.clone() {
>>>>>>> 242a3316
                Nil => {
                    go(w, s, k, xs)
                },
                Append(box x, box y) => {
                    let mut prefix = DList::new();
                    prefix.push((i, mode, x));
                    prefix.push((i, mode, y));
                    xs.prepend(prefix);
                    go(w, s, k, xs)
                },
                Nest(j, box x) => {
                    let mut prefix = DList::new();
                    prefix.push((i + j, mode, x));
                    xs.prepend(prefix);
                    go(w, s, k, xs)
                },
<<<<<<< HEAD
                Text(ref str) => {
                    let mut prefix = DList::new();
                    prefix.push(str.clone());
                    s.prepend(prefix);
                    go(w, s, k + str.len(), xs)
                },
                Newline => {
                    let mut prefix = DList::new();
                    prefix.push(string_utils::nl_space(i));
                    s.prepend(prefix);
                    go(w, s, i, xs)
                },
                Break(sp, off) => match mode {
                    mode::Flat => {
                        let mut prefix = DList::new();
                        prefix.push(string_utils::spaces(sp));
                        s.prepend(prefix);
                        go(w, s, k + sp, xs)
                    },
                    mode::Break => {
                        let mut prefix = DList::new();
                        prefix.push(string_utils::nl_space(i + off));
                        s.prepend(prefix);
                        go(w, s, i + off, xs)
=======
                Text(str) => {
                    let s = util::vec::prepend(s, str.clone());
                    go(w, s, k + str.len(), rest.to_vec())
                },
                Newline => {
                    let wspace = util::string::nl_spaces(i);
                    let s = util::vec::prepend(s, wspace);
                    go(w, s, i, rest.to_vec())
                },
                Break(sp, off) => {
                    match mode {
                        mode::Flat => {
                            let wspace = util::string::spaces(sp);
                            let s = util::vec::prepend(s, wspace);
                            go(w, s, k + sp, rest.to_vec())
                        },
                        mode::Break => {
                            let wspace = util::string::nl_spaces(i + off);
                            let s = util::vec::prepend(s, wspace);
                            go(w, s, i + off, rest.to_vec())
                        }
>>>>>>> 242a3316
                    }
                },
                Group(ref x) => match mode {
                    mode::Flat => {
                        let mut prefix = DList::new();
                        prefix.push((i, mode::Flat, *x.clone()));
                        xs.prepend(prefix);
                        go(w, s, k, xs)
                    },
                    mode::Break => {
                        let mut ys = xs.clone();
                        let mut flat_prefix = DList::new();
                        flat_prefix.push((i, mode::Flat, *x.clone()));
                        ys.prepend(flat_prefix);
                        if fitting(ys, w - k) {
                            let mut prefix = DList::new();
                            prefix.push((i, mode::Flat, *x.clone()));
                            xs.prepend(prefix);
                            go(w, s, k, xs)
                        } else {
                            let mut prefix = DList::new();
                            prefix.push((i, mode::Break, *x.clone()));
                            xs.prepend(prefix);
                            go(w, s, k, xs)
                        }
                    }
                }
            }
        }
    }

    let mut start = DList::new();
    start.push((0, mode::Break, x));

    go(w, &mut result, 0, &mut start);
    result
}

impl Doc {

    pub fn nil() -> Doc {
        Nil
    }

    pub fn append(self, e:Doc) -> Doc {
        match self {
            Nil => e,
            x => match e {
                Nil => x,
                y => Append(box x, box y)
            }
        }
    }

    pub fn nest(self, i:uint) -> Doc {
        Nest(i, box self)
    }

    pub fn text<S:Str>(s:S) -> Doc {
        Text(String::from_str(s.as_slice()))
    }

    // FIXME: perhaps call it line_break?
    pub fn brk(space:uint, offset:uint) -> Doc {
        Break(space, offset)
    }

    pub fn newline() -> Doc {
        Newline
    }

    pub fn group(self) -> Doc {
        Group(box self)
    }

    pub fn concat(ds:&[Doc]) -> Doc {
        ds.iter().fold(Nil, |a, b| a.append(b.clone()))
    }

    pub fn as_string<T:ToString>(t:T) -> Doc {
        Doc::text(t.to_string())
    }

<<<<<<< HEAD
    pub fn to_string(self, w:uint) -> String {
        let strs = best(w, DList::new(), self);

        let mut result = String::new();
        for str in strs.iter().rev() {
            result.push_str(str.as_slice());
        }
        result
=======
    pub fn render(self, w:uint) -> String {
        let mut strs = best(w, Vec::new(), self);
        strs.reverse();
        strs.push(String::from_str("\n"));
        strs.concat()
>>>>>>> 242a3316
    }
}<|MERGE_RESOLUTION|>--- conflicted
+++ resolved
@@ -1,11 +1,7 @@
 use super::mode;
-<<<<<<< HEAD
-use super::string_utils;
+use super::util;
 use std::collections::DList;
 use std::collections::Deque;
-=======
-use super::util;
->>>>>>> 242a3316
 
 #[deriving(Clone)]
 #[deriving(Show)]
@@ -68,21 +64,12 @@
     }
 }
 
-<<<<<<< HEAD
+
 fn best(w:uint, s:DList<String>, x:Doc) -> DList<String> {
-    let mut result = s.clone();
-
     fn go(w:uint, s:&mut DList<String>, k:uint, xs:&mut DList<(uint,mode::Mode,Doc)>) {
         match xs.pop_front() {
-            None => { },
+            None => {},
             Some((i, mode, ref doc)) => match doc.clone() {
-=======
-fn best(w:uint, s:Vec<String>, x:Doc) -> Vec<String> {
-    fn go(w:uint, s:Vec<String>, k:uint, xs:Vec<(uint,mode::Mode,Doc)>) -> Vec<String> {
-        match xs.as_slice() {
-            [] => s,
-            [(i, mode, ref doc), rest..] => match doc.clone() {
->>>>>>> 242a3316
                 Nil => {
                     go(w, s, k, xs)
                 },
@@ -99,7 +86,6 @@
                     xs.prepend(prefix);
                     go(w, s, k, xs)
                 },
-<<<<<<< HEAD
                 Text(ref str) => {
                     let mut prefix = DList::new();
                     prefix.push(str.clone());
@@ -108,45 +94,22 @@
                 },
                 Newline => {
                     let mut prefix = DList::new();
-                    prefix.push(string_utils::nl_space(i));
+                    prefix.push(util::string::nl_spaces(i));
                     s.prepend(prefix);
                     go(w, s, i, xs)
                 },
                 Break(sp, off) => match mode {
                     mode::Flat => {
                         let mut prefix = DList::new();
-                        prefix.push(string_utils::spaces(sp));
+                        prefix.push(util::string::spaces(sp));
                         s.prepend(prefix);
                         go(w, s, k + sp, xs)
                     },
                     mode::Break => {
                         let mut prefix = DList::new();
-                        prefix.push(string_utils::nl_space(i + off));
+                        prefix.push(util::string::nl_spaces(i + off));
                         s.prepend(prefix);
                         go(w, s, i + off, xs)
-=======
-                Text(str) => {
-                    let s = util::vec::prepend(s, str.clone());
-                    go(w, s, k + str.len(), rest.to_vec())
-                },
-                Newline => {
-                    let wspace = util::string::nl_spaces(i);
-                    let s = util::vec::prepend(s, wspace);
-                    go(w, s, i, rest.to_vec())
-                },
-                Break(sp, off) => {
-                    match mode {
-                        mode::Flat => {
-                            let wspace = util::string::spaces(sp);
-                            let s = util::vec::prepend(s, wspace);
-                            go(w, s, k + sp, rest.to_vec())
-                        },
-                        mode::Break => {
-                            let wspace = util::string::nl_spaces(i + off);
-                            let s = util::vec::prepend(s, wspace);
-                            go(w, s, i + off, rest.to_vec())
-                        }
->>>>>>> 242a3316
                     }
                 },
                 Group(ref x) => match mode {
@@ -181,6 +144,7 @@
     let mut start = DList::new();
     start.push((0, mode::Break, x));
 
+    let mut result = s.clone();
     go(w, &mut result, 0, &mut start);
     result
 }
@@ -230,8 +194,7 @@
         Doc::text(t.to_string())
     }
 
-<<<<<<< HEAD
-    pub fn to_string(self, w:uint) -> String {
+    pub fn render(self, w:uint) -> String {
         let strs = best(w, DList::new(), self);
 
         let mut result = String::new();
@@ -239,12 +202,5 @@
             result.push_str(str.as_slice());
         }
         result
-=======
-    pub fn render(self, w:uint) -> String {
-        let mut strs = best(w, Vec::new(), self);
-        strs.reverse();
-        strs.push(String::from_str("\n"));
-        strs.concat()
->>>>>>> 242a3316
     }
 }